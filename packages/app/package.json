{
  "name": "example-app",
  "version": "0.1.1-alpha.23",
  "private": true,
  "bundled": true,
  "dependencies": {
    "@backstage/catalog-model": "^0.1.1-alpha.23",
    "@backstage/cli": "^0.1.1-alpha.23",
    "@backstage/core": "^0.1.1-alpha.23",
    "@backstage/plugin-api-docs": "^0.1.1-alpha.23",
    "@backstage/plugin-catalog": "^0.1.1-alpha.23",
    "@backstage/plugin-circleci": "^0.1.1-alpha.23",
<<<<<<< HEAD
    "@backstage/plugin-cloudbuild": "^0.1.1-alpha.23",
=======
    "@backstage/plugin-cost-insights": "^0.1.1-alpha.23",
>>>>>>> 56215d02
    "@backstage/plugin-explore": "^0.1.1-alpha.23",
    "@backstage/plugin-gcp-projects": "^0.1.1-alpha.23",
    "@backstage/plugin-github-actions": "^0.1.1-alpha.23",
    "@backstage/plugin-gitops-profiles": "^0.1.1-alpha.23",
    "@backstage/plugin-graphiql": "^0.1.1-alpha.23",
    "@backstage/plugin-jenkins": "^0.1.1-alpha.23",
    "@backstage/plugin-kubernetes": "^0.1.1-alpha.23",
    "@backstage/plugin-lighthouse": "^0.1.1-alpha.23",
    "@backstage/plugin-newrelic": "^0.1.1-alpha.23",
    "@backstage/plugin-register-component": "^0.1.1-alpha.23",
    "@backstage/plugin-rollbar": "^0.1.1-alpha.23",
    "@backstage/plugin-scaffolder": "^0.1.1-alpha.23",
    "@backstage/plugin-sentry": "^0.1.1-alpha.23",
    "@backstage/plugin-tech-radar": "^0.1.1-alpha.23",
    "@backstage/plugin-techdocs": "^0.1.1-alpha.23",
    "@backstage/plugin-welcome": "^0.1.1-alpha.23",
    "@backstage/test-utils": "^0.1.1-alpha.23",
    "@backstage/theme": "^0.1.1-alpha.23",
    "@material-ui/core": "^4.11.0",
    "@material-ui/icons": "^4.9.1",
    "@octokit/rest": "^18.0.0",
    "@roadiehq/backstage-plugin-github-pull-requests": "0.3.0",
    "@roadiehq/backstage-plugin-travis-ci": "^0.2.3",
    "history": "^5.0.0",
    "prop-types": "^15.7.2",
    "react": "^16.12.0",
    "react-dom": "^16.12.0",
    "react-hot-loader": "^4.12.21",
    "react-router": "6.0.0-beta.0",
    "react-router-dom": "6.0.0-beta.0",
    "react-use": "^15.3.3",
    "zen-observable": "^0.8.15"
  },
  "devDependencies": {
    "@testing-library/cypress": "^6.0.0",
    "@testing-library/jest-dom": "^5.10.1",
    "@testing-library/react": "^10.4.1",
    "@testing-library/user-event": "^12.0.7",
    "@types/jest": "^26.0.7",
    "@types/jquery": "^3.3.34",
    "@types/node": "^12.0.0",
    "@types/react-dom": "^16.9.8",
    "@types/zen-observable": "^0.8.0",
    "cross-env": "^7.0.0",
    "cypress": "^4.2.0",
    "eslint-plugin-cypress": "^2.10.3",
    "start-server-and-test": "^1.10.11"
  },
  "scripts": {
    "start": "backstage-cli app:serve",
    "build": "backstage-cli app:build",
    "clean": "backstage-cli clean",
    "test": "backstage-cli test",
    "test:e2e": "start-server-and-test start http://localhost:3000 cy:dev",
    "test:e2e:ci": "start-server-and-test start http://localhost:3000 cy:run",
    "lint": "backstage-cli lint",
    "cy:dev": "cypress open",
    "cy:run": "cypress run"
  },
  "browserslist": {
    "production": [
      ">0.2%",
      "not dead",
      "not op_mini all"
    ],
    "development": [
      "last 1 chrome version",
      "last 1 firefox version",
      "last 1 safari version"
    ]
  },
  "license": "Apache-2.0",
  "proxy": {
    "/circleci/api": {
      "target": "https://circleci.com/api/v1.1",
      "changeOrigin": true,
      "pathRewrite": {
        "^/circleci/api/": "/"
      }
    }
  }
}<|MERGE_RESOLUTION|>--- conflicted
+++ resolved
@@ -10,11 +10,8 @@
     "@backstage/plugin-api-docs": "^0.1.1-alpha.23",
     "@backstage/plugin-catalog": "^0.1.1-alpha.23",
     "@backstage/plugin-circleci": "^0.1.1-alpha.23",
-<<<<<<< HEAD
     "@backstage/plugin-cloudbuild": "^0.1.1-alpha.23",
-=======
     "@backstage/plugin-cost-insights": "^0.1.1-alpha.23",
->>>>>>> 56215d02
     "@backstage/plugin-explore": "^0.1.1-alpha.23",
     "@backstage/plugin-gcp-projects": "^0.1.1-alpha.23",
     "@backstage/plugin-github-actions": "^0.1.1-alpha.23",
